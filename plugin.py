--- conflicted
+++ resolved
@@ -2,16 +2,11 @@
 
 import sublime
 
-<<<<<<< HEAD
-from LSP.plugin import AbstractPlugin, register_plugin, unregister_plugin
-from LSP.plugin.core.typing import Any, Optional, Tuple
-from LSP.plugin.core.registry import LspTextCommand
-from LSP.plugin import Request
-from LSP.plugin.core.views import uri_from_view
-=======
 from LSP.plugin import AbstractPlugin, Session, parse_uri, register_plugin, unregister_plugin
 from LSP.plugin.core.typing import Any, Optional, Tuple, Mapping, Callable, List, Union
->>>>>>> 49d11275
+from LSP.plugin.core.registry import LspTextCommand
+from LSP.plugin.core.views import uri_from_view
+from LSP.plugin import Request
 
 from shutil import which
 import subprocess
@@ -34,10 +29,8 @@
 
 RE_VER = re.compile(r'go(\d+)\.(\d+)(?:\.(\d+))?')
 
-
-<<<<<<< HEAD
 SESSION_NAME = 'gopls'
-=======
+
 def open_tests_in_terminus(
     session: Session, window: Optional[sublime.Window], arguments: Tuple[str, List[str], None]
 ) -> None:
@@ -64,7 +57,6 @@
         if get_setting(session, 'runTestsInPanel', True):
             terminus_args['panel_name'] = 'Go Test'
         window.run_command('terminus_open', terminus_args)
->>>>>>> 49d11275
 
 
 class Gopls(AbstractPlugin):
@@ -91,17 +83,9 @@
     @classmethod
     def _is_gopls_installed(cls) -> bool:
         binary = 'gopls.exe' if sublime.platform() == 'windows' else 'gopls'
-<<<<<<< HEAD
-        command = get_setting(
-            'command', [os.path.join(cls.basedir(), 'bin', binary)]
-        )
-        gopls_binary = command[0].replace(
-            '${storage_path}', cls.storage_path())
-=======
         command = [os.path.join(cls.basedir(), 'bin', binary)]
 
         gopls_binary = sublime.expand_variables(command[0], {'storage_path': cls.storage_path()})
->>>>>>> 49d11275
         if sublime.platform() == 'windows' and not gopls_binary.endswith('.exe'):
             gopls_binary = gopls_binary + '.exe'
         return _is_binary_available(gopls_binary)
