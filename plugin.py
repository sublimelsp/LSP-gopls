--- conflicted
+++ resolved
@@ -276,11 +276,7 @@
         session.send_request(
             Request(
                 'workspace/executeCommand',
-<<<<<<< HEAD
-                {'command': 'gopls.run_vulncheck', 'arguments': [{'dir': path}]},
-=======
-                {'command': 'gopls.run_vulncheck_exp', 'arguments': [{'uri': path + '/...'}]},
->>>>>>> ef6be2a0
+                {'command': 'gopls.run_vulncheck', 'arguments': [{'uri': path + '/...'}]},
             ),
             on_result=lambda x: self.show_results_async(x.get('Vuln')),
         )
